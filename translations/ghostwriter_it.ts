--- conflicted
+++ resolved
@@ -589,186 +589,106 @@
         <translation>Statistiche Documento</translation>
     </message>
     <message>
-<<<<<<< HEAD
-        <location filename="../src/MainWindow.cpp" line="874"/>
-=======
         <location filename="../src/MainWindow.cpp" line="833"/>
->>>>>>> 7d6b3d98
         <source>Insert Image</source>
         <translation>Inserisci Immagine</translation>
     </message>
     <message>
-<<<<<<< HEAD
-        <location filename="../src/MainWindow.cpp" line="877"/>
-=======
         <location filename="../src/MainWindow.cpp" line="836"/>
->>>>>>> 7d6b3d98
         <source>Images</source>
         <translation>Immagini</translation>
     </message>
     <message>
-<<<<<<< HEAD
-        <location filename="../src/MainWindow.cpp" line="878"/>
-=======
         <location filename="../src/MainWindow.cpp" line="837"/>
->>>>>>> 7d6b3d98
         <source>All Files</source>
         <translation>Tutti i File</translation>
     </message>
     <message>
-<<<<<<< HEAD
-        <location filename="../src/MainWindow.cpp" line="915"/>
-=======
         <location filename="../src/MainWindow.cpp" line="874"/>
->>>>>>> 7d6b3d98
         <source>Tabulation Width</source>
         <translatorcomment>Tiitolo finestra dialogo per [ Settings-&gt;Tabulation Width… ]</translatorcomment>
         <translation>Larghezza Tabulazioni</translation>
     </message>
     <message>
-<<<<<<< HEAD
-        <location filename="../src/MainWindow.cpp" line="916"/>
-=======
         <location filename="../src/MainWindow.cpp" line="875"/>
->>>>>>> 7d6b3d98
         <source>Spaces</source>
         <translatorcomment>Etichetta opzione in finestra dialogo per [ Settings-&gt;Tabulation Width… ]</translatorcomment>
         <translation>Numero di spazi</translation>
     </message>
     <message>
-<<<<<<< HEAD
-        <location filename="../src/MainWindow.cpp" line="973"/>
-=======
         <location filename="../src/MainWindow.cpp" line="932"/>
->>>>>>> 7d6b3d98
         <source>Failed to open Quick Reference Guide.</source>
         <translation>Non sono riuscito ad aprire la Guida in Linea!</translation>
     </message>
     <message>
-<<<<<<< HEAD
-        <location filename="../src/MainWindow.cpp" line="989"/>
-=======
         <location filename="../src/MainWindow.cpp" line="948"/>
->>>>>>> 7d6b3d98
         <source>Quick Reference Guide</source>
         <translation>Guida in Linea</translation>
     </message>
     <message>
-<<<<<<< HEAD
-        <location filename="../src/MainWindow.cpp" line="1053"/>
-=======
         <location filename="../src/MainWindow.cpp" line="1012"/>
->>>>>>> 7d6b3d98
         <source>&lt;p&gt;Copyright &amp;copy; 2014-2016 wereturtle&lt;/b&gt;&lt;p&gt;You may use and redistribute this software under the terms of the &lt;a href=&quot;http://www.gnu.org/licenses/gpl.html&quot;&gt;GNU General Public License Version 3&lt;/a&gt;.&lt;/p&gt;&lt;p&gt;Visit the official website at &lt;a href=&quot;http://github.com/wereturtle/ghostwriter&quot;&gt;http://github.com/wereturtle/ghostwriter&lt;/a&gt;.&lt;/p&gt;&lt;p&gt;Special thanks and credit for reused code goes to&lt;/p&gt;&lt;p&gt;&lt;a href=&quot;mailto:graeme@gottcode.org&quot;&gt;Graeme Gott&lt;/a&gt;, author of &lt;a href=&quot;http://gottcode.org/focuswriter/&quot;&gt;FocusWriter&lt;/a&gt;&lt;br/&gt;Dmitry Shachnev, author of &lt;a href=&quot;http://sourceforge.net/p/retext/home/ReText/&quot;&gt;Retext&lt;/a&gt;&lt;br/&gt;&lt;a href=&quot;mailto:gabriel@teuton.org&quot;&gt;Gabriel M. Beddingfield&lt;/a&gt;, author of &lt;a href=&quot;http://www.teuton.org/~gabriel/stretchplayer/&quot;&gt;StretchPlayer&lt;/a&gt;&lt;br/&gt;&lt;p&gt;I am also deeply indebted to &lt;a href=&quot;mailto:w.vollprecht@gmail.com&quot;&gt;Wolf Vollprecht&lt;/a&gt;, the author of &lt;a href=&quot;http://uberwriter.wolfvollprecht.de/&quot;&gt;UberWriter&lt;/a&gt;, for the inspiration he provided in creating such a beautiful Markdown editing tool.&lt;/p&gt;</source>
         <translation>&lt;p&gt;Copyright &amp;copy; 2014-2016 wereturtle&lt;/b&gt;&lt;p&gt;Puoi utilizzare e redistribuire questo software secondo i termini della &lt;a href=&quot;http://www.gnu.org/licenses/gpl.html&quot;&gt;GNU General Public License Version 3&lt;/a&gt;.&lt;/p&gt;&lt;p&gt;Visita il sito ufficiale al link &lt;a href=&quot;http://github.com/wereturtle/ghostwriter&quot;&gt;http://github.com/wereturtle/ghostwriter&lt;/a&gt;.&lt;/p&gt;&lt;p&gt;La mia gratitudine, ed il dovuto credito per il riutilizzo del loro codice, vanno a &lt;/p&gt;&lt;p&gt;&lt;a href=&quot;mailto:graeme@gottcode.org&quot;&gt;Graeme Gott&lt;/a&gt;, autore di &lt;a href=&quot;http://gottcode.org/focuswriter/&quot;&gt;FocusWriter&lt;/a&gt;&lt;br/&gt;Dmitry Shachnev, autore di &lt;a href=&quot;http://sourceforge.net/p/retext/home/ReText/&quot;&gt;Retext&lt;/a&gt;&lt;br/&gt;&lt;a href=&quot;mailto:gabriel@teuton.org&quot;&gt;Gabriel M. Beddingfield&lt;/a&gt;, autore di &lt;a href=&quot;http://www.teuton.org/~gabriel/stretchplayer/&quot;&gt;StretchPlayer&lt;/a&gt;&lt;br/&gt;&lt;p&gt;Sono inoltre debitore verso &lt;a href=&quot;mailto:w.vollprecht@gmail.com&quot;&gt;Wolf Vollprecht&lt;/a&gt;, l&apos;autore di &lt;a href=&quot;http://uberwriter.wolfvollprecht.de/&quot;&gt;UberWriter&lt;/a&gt;, per l&apos;ispirazione che mi ha fornito creando uno strumento di editing per Markdown così stupendo.&lt;/p&gt;</translation>
     </message>
     <message>
-<<<<<<< HEAD
-        <location filename="../src/MainWindow.cpp" line="1076"/>
-=======
         <location filename="../src/MainWindow.cpp" line="1035"/>
->>>>>>> 7d6b3d98
         <source>About %1</source>
         <translation>Informazioni su %1</translation>
     </message>
     <message>
-<<<<<<< HEAD
-        <location filename="../src/MainWindow.cpp" line="1250"/>
-=======
         <location filename="../src/MainWindow.cpp" line="1209"/>
->>>>>>> 7d6b3d98
         <source>Please restart the application for changes to take effect.</source>
         <translation>L&apos;applicazione delle modifiche richiede il riavvio del programma.</translation>
     </message>
     <message>
-<<<<<<< HEAD
-        <location filename="../src/MainWindow.cpp" line="1262"/>
-=======
         <location filename="../src/MainWindow.cpp" line="1221"/>
->>>>>>> 7d6b3d98
         <source>Hud Window Opacity</source>
         <translation>Opacità Finestre HUD</translation>
     </message>
     <message>
-<<<<<<< HEAD
-        <location filename="../src/MainWindow.cpp" line="1300"/>
-=======
         <location filename="../src/MainWindow.cpp" line="1259"/>
->>>>>>> 7d6b3d98
         <source>Matched Characters</source>
         <translation>Caratteri Accoppiabili</translation>
     </message>
     <message>
-<<<<<<< HEAD
-        <location filename="../src/MainWindow.cpp" line="1420"/>
-=======
         <location filename="../src/MainWindow.cpp" line="1379"/>
->>>>>>> 7d6b3d98
         <source>&amp;File</source>
         <translation>&amp;File</translation>
     </message>
     <message>
-<<<<<<< HEAD
-        <location filename="../src/MainWindow.cpp" line="1422"/>
-=======
         <location filename="../src/MainWindow.cpp" line="1381"/>
->>>>>>> 7d6b3d98
         <source>&amp;New</source>
         <translation>&amp;Nuovo</translation>
     </message>
     <message>
-<<<<<<< HEAD
-        <location filename="../src/MainWindow.cpp" line="1423"/>
-=======
         <location filename="../src/MainWindow.cpp" line="1382"/>
->>>>>>> 7d6b3d98
         <source>&amp;Open</source>
         <translation>&amp;Apri</translation>
     </message>
     <message>
-<<<<<<< HEAD
-        <location filename="../src/MainWindow.cpp" line="1426"/>
-=======
         <location filename="../src/MainWindow.cpp" line="1385"/>
->>>>>>> 7d6b3d98
         <source>Reopen Closed File</source>
         <translatorcomment>Voce di Sottomenù [ File-&gt;Reopen Recent ]</translatorcomment>
         <translation>Riapri Ultimo File Chiuso</translation>
     </message>
     <message>
-<<<<<<< HEAD
-        <location filename="../src/MainWindow.cpp" line="1435"/>
-=======
         <location filename="../src/MainWindow.cpp" line="1394"/>
->>>>>>> 7d6b3d98
         <source>Clear Menu</source>
         <translatorcomment>Voce di Sottomenù [ File-&gt;Reopen Recent ]</translatorcomment>
         <translation>Cancella Elenco</translation>
     </message>
     <message>
-<<<<<<< HEAD
-        <location filename="../src/MainWindow.cpp" line="1440"/>
-=======
         <location filename="../src/MainWindow.cpp" line="1399"/>
->>>>>>> 7d6b3d98
         <source>&amp;Save</source>
         <translation>&amp;Salva</translation>
     </message>
     <message>
-<<<<<<< HEAD
-        <location filename="../src/MainWindow.cpp" line="1441"/>
-=======
         <location filename="../src/MainWindow.cpp" line="1400"/>
->>>>>>> 7d6b3d98
         <source>Save &amp;As...</source>
         <translation>Salva &amp;Con Nome…</translation>
     </message>
     <message numerus="yes">
-<<<<<<< HEAD
-        <location filename="../src/MainWindow.cpp" line="1081"/>
-=======
         <location filename="../src/MainWindow.cpp" line="1040"/>
->>>>>>> 7d6b3d98
         <source>%Ln word(s)</source>
         <translation>
             <numerusform>%Ln parola</numerusform>
@@ -791,799 +711,451 @@
         <translation>Statistiche Sessione</translation>
     </message>
     <message>
-<<<<<<< HEAD
-        <location filename="../src/MainWindow.cpp" line="1425"/>
-=======
         <location filename="../src/MainWindow.cpp" line="1384"/>
->>>>>>> 7d6b3d98
         <source>Open &amp;Recent...</source>
         <translation>File &amp;Recenti…</translation>
     </message>
     <message>
-<<<<<<< HEAD
-        <location filename="../src/MainWindow.cpp" line="1442"/>
-=======
         <location filename="../src/MainWindow.cpp" line="1401"/>
->>>>>>> 7d6b3d98
         <source>R&amp;ename...</source>
         <translation>R&amp;inomina</translation>
     </message>
     <message>
-<<<<<<< HEAD
-        <location filename="../src/MainWindow.cpp" line="1443"/>
-=======
         <location filename="../src/MainWindow.cpp" line="1402"/>
->>>>>>> 7d6b3d98
         <source>Re&amp;load from Disk...</source>
         <translation>Ricarica da &amp;Disco…</translation>
     </message>
     <message>
-<<<<<<< HEAD
-        <location filename="../src/MainWindow.cpp" line="1445"/>
-=======
         <location filename="../src/MainWindow.cpp" line="1404"/>
->>>>>>> 7d6b3d98
         <source>Print Pre&amp;view</source>
         <translation>&amp;Antemprima di Stampa</translation>
     </message>
     <message>
-<<<<<<< HEAD
-        <location filename="../src/MainWindow.cpp" line="1446"/>
-=======
         <location filename="../src/MainWindow.cpp" line="1405"/>
->>>>>>> 7d6b3d98
         <source>&amp;Print</source>
         <translation>S&amp;tampa</translation>
     </message>
     <message>
-<<<<<<< HEAD
-        <location filename="../src/MainWindow.cpp" line="1448"/>
-=======
         <location filename="../src/MainWindow.cpp" line="1407"/>
->>>>>>> 7d6b3d98
         <source>&amp;Export</source>
         <translation>&amp;Esporta</translation>
     </message>
     <message>
-<<<<<<< HEAD
-        <location filename="../src/MainWindow.cpp" line="1450"/>
-=======
         <location filename="../src/MainWindow.cpp" line="1409"/>
->>>>>>> 7d6b3d98
         <source>&amp;Quit</source>
         <translation>&amp;Esci</translation>
     </message>
     <message>
-<<<<<<< HEAD
-        <location filename="../src/MainWindow.cpp" line="1452"/>
-=======
         <location filename="../src/MainWindow.cpp" line="1411"/>
->>>>>>> 7d6b3d98
         <source>&amp;Edit</source>
         <translation>&amp;Modifica</translation>
     </message>
     <message>
-<<<<<<< HEAD
-        <location filename="../src/MainWindow.cpp" line="1453"/>
-=======
         <location filename="../src/MainWindow.cpp" line="1412"/>
->>>>>>> 7d6b3d98
         <source>&amp;Undo</source>
         <translation>&amp;Annulla</translation>
     </message>
     <message>
-<<<<<<< HEAD
-        <location filename="../src/MainWindow.cpp" line="1454"/>
-=======
         <location filename="../src/MainWindow.cpp" line="1413"/>
->>>>>>> 7d6b3d98
         <source>&amp;Redo</source>
         <translation>&amp;Ripeti</translation>
     </message>
     <message>
-<<<<<<< HEAD
-        <location filename="../src/MainWindow.cpp" line="1456"/>
-=======
         <location filename="../src/MainWindow.cpp" line="1415"/>
->>>>>>> 7d6b3d98
         <source>Cu&amp;t</source>
         <translation>&amp;Taglia</translation>
     </message>
     <message>
-<<<<<<< HEAD
-        <location filename="../src/MainWindow.cpp" line="1457"/>
-=======
         <location filename="../src/MainWindow.cpp" line="1416"/>
->>>>>>> 7d6b3d98
         <source>&amp;Copy</source>
         <translation>&amp;Copia</translation>
     </message>
     <message>
-<<<<<<< HEAD
-        <location filename="../src/MainWindow.cpp" line="1458"/>
-=======
         <location filename="../src/MainWindow.cpp" line="1417"/>
->>>>>>> 7d6b3d98
         <source>&amp;Paste</source>
         <translation>&amp;Incolla</translation>
     </message>
     <message>
-<<<<<<< HEAD
-        <location filename="../src/MainWindow.cpp" line="1460"/>
-=======
         <location filename="../src/MainWindow.cpp" line="1419"/>
->>>>>>> 7d6b3d98
         <source>&amp;Insert Image...</source>
         <translation>&amp;Inserisci Immagine…</translation>
     </message>
     <message>
-<<<<<<< HEAD
-        <location filename="../src/MainWindow.cpp" line="1462"/>
-=======
         <location filename="../src/MainWindow.cpp" line="1421"/>
->>>>>>> 7d6b3d98
         <source>&amp;Find</source>
         <translation>&amp;Trova</translation>
     </message>
     <message>
-<<<<<<< HEAD
-        <location filename="../src/MainWindow.cpp" line="1463"/>
-=======
         <location filename="../src/MainWindow.cpp" line="1422"/>
->>>>>>> 7d6b3d98
         <source>Rep&amp;lace</source>
         <translation>&amp;Sostituisci</translation>
     </message>
     <message>
-<<<<<<< HEAD
-        <location filename="../src/MainWindow.cpp" line="1465"/>
-=======
         <location filename="../src/MainWindow.cpp" line="1424"/>
->>>>>>> 7d6b3d98
         <source>&amp;Spell check</source>
         <translation>Controllo &amp;Ortografico</translation>
     </message>
     <message>
-<<<<<<< HEAD
-        <location filename="../src/MainWindow.cpp" line="1467"/>
-=======
         <location filename="../src/MainWindow.cpp" line="1426"/>
->>>>>>> 7d6b3d98
         <source>For&amp;mat</source>
         <translation>&amp;Formattazione</translation>
     </message>
     <message>
-<<<<<<< HEAD
-        <location filename="../src/MainWindow.cpp" line="1468"/>
-=======
         <location filename="../src/MainWindow.cpp" line="1427"/>
->>>>>>> 7d6b3d98
         <source>&amp;Bold</source>
         <translation>&amp;Grassetto</translation>
     </message>
     <message>
-<<<<<<< HEAD
-        <location filename="../src/MainWindow.cpp" line="1469"/>
-=======
         <location filename="../src/MainWindow.cpp" line="1428"/>
->>>>>>> 7d6b3d98
         <source>&amp;Italic</source>
         <translation>&amp;Corsivo</translation>
     </message>
     <message>
-<<<<<<< HEAD
-        <location filename="../src/MainWindow.cpp" line="1470"/>
-=======
         <location filename="../src/MainWindow.cpp" line="1429"/>
->>>>>>> 7d6b3d98
         <source>Stri&amp;kthrough</source>
         <translation>&amp;Barrato</translation>
     </message>
     <message>
-<<<<<<< HEAD
-        <location filename="../src/MainWindow.cpp" line="1471"/>
-=======
         <location filename="../src/MainWindow.cpp" line="1430"/>
->>>>>>> 7d6b3d98
         <source>&amp;HTML Comment</source>
         <translation>Commento &amp;HTML</translation>
     </message>
     <message>
-<<<<<<< HEAD
-        <location filename="../src/MainWindow.cpp" line="1473"/>
-=======
         <location filename="../src/MainWindow.cpp" line="1432"/>
->>>>>>> 7d6b3d98
         <source>I&amp;ndent</source>
         <translation>&amp;Rientrato</translation>
     </message>
     <message>
-<<<<<<< HEAD
-        <location filename="../src/MainWindow.cpp" line="1474"/>
-=======
         <location filename="../src/MainWindow.cpp" line="1433"/>
->>>>>>> 7d6b3d98
         <source>&amp;Unindent</source>
         <translation>&amp;Rimuovi Rientratura</translation>
     </message>
     <message>
-<<<<<<< HEAD
-        <location filename="../src/MainWindow.cpp" line="1476"/>
-=======
         <location filename="../src/MainWindow.cpp" line="1435"/>
->>>>>>> 7d6b3d98
         <source>Block &amp;Quote</source>
         <translation>&amp;Blocco Citazione</translation>
     </message>
     <message>
-<<<<<<< HEAD
-        <location filename="../src/MainWindow.cpp" line="1477"/>
-=======
         <location filename="../src/MainWindow.cpp" line="1436"/>
->>>>>>> 7d6b3d98
         <source>&amp;Strip Block Quote</source>
         <translation>Rimuovi &amp;Blocco Citazione</translation>
     </message>
     <message>
-<<<<<<< HEAD
-        <location filename="../src/MainWindow.cpp" line="1479"/>
-=======
         <location filename="../src/MainWindow.cpp" line="1438"/>
->>>>>>> 7d6b3d98
         <source>&amp;* Bullet List</source>
         <translation>&amp;* Elenco Puntato</translation>
     </message>
     <message>
-<<<<<<< HEAD
-        <location filename="../src/MainWindow.cpp" line="1480"/>
-=======
         <location filename="../src/MainWindow.cpp" line="1439"/>
->>>>>>> 7d6b3d98
         <source>&amp;- Bullet List</source>
         <translation>&amp;- Elenco Puntato</translation>
     </message>
     <message>
-<<<<<<< HEAD
-        <location filename="../src/MainWindow.cpp" line="1481"/>
-=======
         <location filename="../src/MainWindow.cpp" line="1440"/>
->>>>>>> 7d6b3d98
         <source>&amp;+ Bullet List</source>
         <translation>&amp;+ Elenco Puntato</translation>
     </message>
     <message>
-<<<<<<< HEAD
-        <location filename="../src/MainWindow.cpp" line="1483"/>
-=======
         <location filename="../src/MainWindow.cpp" line="1442"/>
->>>>>>> 7d6b3d98
         <source>1&amp;. Numbered List</source>
         <translation>1&amp;. Elenco Numerato</translation>
     </message>
     <message>
-<<<<<<< HEAD
-        <location filename="../src/MainWindow.cpp" line="1484"/>
-=======
         <location filename="../src/MainWindow.cpp" line="1443"/>
->>>>>>> 7d6b3d98
         <source>1&amp;) Numbered List</source>
         <translation>1&amp;) Elenco Numerato</translation>
     </message>
     <message>
-<<<<<<< HEAD
-        <location filename="../src/MainWindow.cpp" line="1486"/>
-=======
         <location filename="../src/MainWindow.cpp" line="1445"/>
->>>>>>> 7d6b3d98
         <source>&amp;Task List</source>
         <translation>Elenco a &amp;Caselle di Controllo</translation>
     </message>
     <message>
-<<<<<<< HEAD
-        <location filename="../src/MainWindow.cpp" line="1487"/>
-=======
         <location filename="../src/MainWindow.cpp" line="1446"/>
->>>>>>> 7d6b3d98
         <source>Toggle Task(s) &amp;Complete</source>
         <translation>&amp;Spunta/Despunta Casella di Controllo</translation>
     </message>
     <message>
-<<<<<<< HEAD
-        <location filename="../src/MainWindow.cpp" line="1489"/>
-=======
         <location filename="../src/MainWindow.cpp" line="1448"/>
->>>>>>> 7d6b3d98
         <source>&amp;View</source>
         <translation>&amp;Visualizza</translation>
     </message>
     <message>
-<<<<<<< HEAD
-        <location filename="../src/MainWindow.cpp" line="1491"/>
-=======
         <location filename="../src/MainWindow.cpp" line="1450"/>
->>>>>>> 7d6b3d98
         <source>&amp;Full Screen</source>
         <translation>A &amp;Schermo Intero</translation>
     </message>
     <message>
-<<<<<<< HEAD
-        <location filename="../src/MainWindow.cpp" line="1498"/>
-=======
         <location filename="../src/MainWindow.cpp" line="1457"/>
->>>>>>> 7d6b3d98
         <source>&amp;Preview in HTML</source>
         <translation>&amp;Anteprima HTML</translation>
     </message>
     <message>
-<<<<<<< HEAD
-        <location filename="../src/MainWindow.cpp" line="1499"/>
-=======
         <location filename="../src/MainWindow.cpp" line="1458"/>
->>>>>>> 7d6b3d98
         <source>&amp;Outline HUD</source>
         <translation>&amp;HUD Sommario</translation>
     </message>
     <message>
-<<<<<<< HEAD
-        <location filename="../src/MainWindow.cpp" line="1500"/>
-=======
         <location filename="../src/MainWindow.cpp" line="1459"/>
->>>>>>> 7d6b3d98
         <source>&amp;Cheat Sheet HUD</source>
         <translation>&amp;HUD Sintassi Markdown</translation>
     </message>
     <message>
-<<<<<<< HEAD
-        <location filename="../src/MainWindow.cpp" line="1501"/>
-=======
         <location filename="../src/MainWindow.cpp" line="1460"/>
->>>>>>> 7d6b3d98
         <source>&amp;Document Statistics HUD</source>
         <translation>Hud Statistiche &amp;Documento</translation>
     </message>
     <message>
-<<<<<<< HEAD
-        <location filename="../src/MainWindow.cpp" line="1502"/>
-=======
         <location filename="../src/MainWindow.cpp" line="1461"/>
->>>>>>> 7d6b3d98
         <source>&amp;Session Statistics HUD</source>
         <translation>HUD Statistiche &amp;Sessione</translation>
     </message>
     <message>
-<<<<<<< HEAD
-        <location filename="../src/MainWindow.cpp" line="1505"/>
-=======
         <location filename="../src/MainWindow.cpp" line="1464"/>
->>>>>>> 7d6b3d98
         <source>&amp;Settings</source>
         <translation>&amp;Impostazioni</translation>
     </message>
     <message>
-<<<<<<< HEAD
-        <location filename="../src/MainWindow.cpp" line="1506"/>
-=======
         <location filename="../src/MainWindow.cpp" line="1465"/>
->>>>>>> 7d6b3d98
         <source>Themes...</source>
         <translation>Temi…</translation>
     </message>
     <message>
-<<<<<<< HEAD
-        <location filename="../src/MainWindow.cpp" line="1507"/>
-=======
         <location filename="../src/MainWindow.cpp" line="1466"/>
->>>>>>> 7d6b3d98
         <source>Font...</source>
         <translation>Carattere…</translation>
     </message>
     <message>
-<<<<<<< HEAD
-        <location filename="../src/MainWindow.cpp" line="1509"/>
-=======
         <location filename="../src/MainWindow.cpp" line="1468"/>
->>>>>>> 7d6b3d98
         <source>Focus Mode</source>
         <translation>Modalità Focus</translation>
     </message>
     <message>
-<<<<<<< HEAD
-        <location filename="../src/MainWindow.cpp" line="1514"/>
-=======
         <location filename="../src/MainWindow.cpp" line="1473"/>
->>>>>>> 7d6b3d98
         <source>Sentence</source>
         <translatorcomment>Sottomenù [ Modalità Focus-&gt; ]</translatorcomment>
         <translation>Frase per frase</translation>
     </message>
     <message>
-<<<<<<< HEAD
-        <location filename="../src/MainWindow.cpp" line="1520"/>
-=======
         <location filename="../src/MainWindow.cpp" line="1479"/>
->>>>>>> 7d6b3d98
         <source>Current Line</source>
         <translatorcomment>Sottomenù [ Modalità Focus-&gt; ]</translatorcomment>
         <translation>Riga per riga</translation>
     </message>
     <message>
-<<<<<<< HEAD
-        <location filename="../src/MainWindow.cpp" line="1526"/>
-=======
         <location filename="../src/MainWindow.cpp" line="1485"/>
->>>>>>> 7d6b3d98
         <source>Three Lines</source>
         <translatorcomment>Sottomenù [ Modalità Focus-&gt; ]</translatorcomment>
         <translation>Tre righe alla volta</translation>
     </message>
     <message>
-<<<<<<< HEAD
-        <location filename="../src/MainWindow.cpp" line="1532"/>
-=======
         <location filename="../src/MainWindow.cpp" line="1491"/>
->>>>>>> 7d6b3d98
         <source>Paragraph</source>
         <translatorcomment>Sottomenù [ Modalità Focus-&gt; ]</translatorcomment>
         <translation>Per paragrafo</translation>
     </message>
     <message>
-<<<<<<< HEAD
-        <location filename="../src/MainWindow.cpp" line="1545"/>
-=======
         <location filename="../src/MainWindow.cpp" line="1504"/>
->>>>>>> 7d6b3d98
         <source>Editor Width</source>
         <translation>Larghezza Editor</translation>
     </message>
     <message>
-<<<<<<< HEAD
-        <location filename="../src/MainWindow.cpp" line="1549"/>
-=======
         <location filename="../src/MainWindow.cpp" line="1508"/>
->>>>>>> 7d6b3d98
         <source>Narrow</source>
         <translatorcomment>Sottomenù di Larghezza Editor [ Editor Width-&gt; ]</translatorcomment>
         <translation>Stretta</translation>
     </message>
     <message>
-<<<<<<< HEAD
-        <location filename="../src/MainWindow.cpp" line="1555"/>
-=======
         <location filename="../src/MainWindow.cpp" line="1514"/>
->>>>>>> 7d6b3d98
         <source>Medium</source>
         <translatorcomment>Sottomenù di Larghezza Editor [ Editor Width-&gt; ]</translatorcomment>
         <translation>Media</translation>
     </message>
     <message>
-<<<<<<< HEAD
-        <location filename="../src/MainWindow.cpp" line="1561"/>
-=======
         <location filename="../src/MainWindow.cpp" line="1520"/>
->>>>>>> 7d6b3d98
         <source>Wide</source>
         <translatorcomment>Sottomenù di Larghezza Editor [ Editor Width-&gt; ]</translatorcomment>
         <translation>Ampia</translation>
     </message>
     <message>
-<<<<<<< HEAD
-        <location filename="../src/MainWindow.cpp" line="1567"/>
-=======
         <location filename="../src/MainWindow.cpp" line="1526"/>
->>>>>>> 7d6b3d98
         <source>Full</source>
         <translatorcomment>Sottomenù di Larghezza Editor [ Editor Width-&gt; ]</translatorcomment>
         <translation>Intera</translation>
     </message>
     <message>
-<<<<<<< HEAD
-        <location filename="../src/MainWindow.cpp" line="1580"/>
-=======
         <location filename="../src/MainWindow.cpp" line="1539"/>
->>>>>>> 7d6b3d98
         <source>Blockquote Style</source>
         <translation>Stile Blocchi Citazione</translation>
     </message>
     <message>
-<<<<<<< HEAD
-        <location filename="../src/MainWindow.cpp" line="1584"/>
-=======
         <location filename="../src/MainWindow.cpp" line="1543"/>
->>>>>>> 7d6b3d98
         <source>Plain</source>
         <translatorcomment>Sottomenù &quot;Stile Blocchi Citazione&quot; [ Blockquote Style-&gt; ]</translatorcomment>
         <translation>Normale</translation>
     </message>
     <message>
-<<<<<<< HEAD
-        <location filename="../src/MainWindow.cpp" line="1590"/>
-=======
         <location filename="../src/MainWindow.cpp" line="1549"/>
->>>>>>> 7d6b3d98
         <source>Italic</source>
         <translatorcomment>Sottomenù &quot;Stile Blocchi Citazione&quot; [ Blockquote Style-&gt; ]</translatorcomment>
         <translation>Corsivo</translation>
     </message>
     <message>
-<<<<<<< HEAD
-        <location filename="../src/MainWindow.cpp" line="1596"/>
-=======
         <location filename="../src/MainWindow.cpp" line="1555"/>
->>>>>>> 7d6b3d98
         <source>Fancy</source>
         <translatorcomment>Sottomenù &quot;Stile Blocchi Citazione&quot; [ Blockquote Style-&gt; ]</translatorcomment>
         <translation>Decorato</translation>
     </message>
     <message>
-<<<<<<< HEAD
-        <location filename="../src/MainWindow.cpp" line="1609"/>
-=======
         <location filename="../src/MainWindow.cpp" line="1568"/>
->>>>>>> 7d6b3d98
         <source>Hide menu bar in full screen mode</source>
         <translation>Nascondi la barra menù in modalità schermo intero</translation>
     </message>
     <message>
-<<<<<<< HEAD
-        <location filename="../src/MainWindow.cpp" line="1616"/>
-=======
         <location filename="../src/MainWindow.cpp" line="1575"/>
->>>>>>> 7d6b3d98
         <source>Use Large Headings</source>
         <translation>Titoli Grandi</translation>
     </message>
     <message>
-<<<<<<< HEAD
-        <location filename="../src/MainWindow.cpp" line="1623"/>
-=======
         <location filename="../src/MainWindow.cpp" line="1582"/>
->>>>>>> 7d6b3d98
         <source>Use Underline Instead of Italics for Emphasis</source>
         <translation>Enfasi Sottolineata Anziché in Corsivo</translation>
     </message>
     <message>
-<<<<<<< HEAD
-        <location filename="../src/MainWindow.cpp" line="1630"/>
-=======
         <location filename="../src/MainWindow.cpp" line="1589"/>
->>>>>>> 7d6b3d98
         <source>Automatically Match Characters while Typing</source>
         <translation>Rilevamento Automatico dei Caratteri Accoppiabili</translation>
     </message>
     <message>
-<<<<<<< HEAD
-        <location filename="../src/MainWindow.cpp" line="1636"/>
-=======
         <location filename="../src/MainWindow.cpp" line="1595"/>
->>>>>>> 7d6b3d98
         <source>Customize Matched Characters...</source>
         <translation>Personalizza Caratteri Accoppiabili...</translation>
     </message>
     <message>
-<<<<<<< HEAD
-        <location filename="../src/MainWindow.cpp" line="1639"/>
-=======
         <location filename="../src/MainWindow.cpp" line="1598"/>
->>>>>>> 7d6b3d98
         <source>Cycle Bullet Point Markers</source>
         <translation>Alterna i Marcatori negli Elenchi Puntati</translation>
     </message>
     <message>
-<<<<<<< HEAD
-        <location filename="../src/MainWindow.cpp" line="1646"/>
-=======
         <location filename="../src/MainWindow.cpp" line="1605"/>
->>>>>>> 7d6b3d98
         <source>Display Current Time in Full Screen Mode</source>
         <translation>Mostra l&apos;Ora in Modalità Schermo Intero</translation>
     </message>
     <message>
-<<<<<<< HEAD
-        <location filename="../src/MainWindow.cpp" line="1654"/>
-=======
         <location filename="../src/MainWindow.cpp" line="1613"/>
->>>>>>> 7d6b3d98
         <source>Live Spellcheck Enabled</source>
         <translation>Controllo Ortografico in Tempo Reale</translation>
     </message>
     <message>
-<<<<<<< HEAD
-        <location filename="../src/MainWindow.cpp" line="1660"/>
-=======
         <location filename="../src/MainWindow.cpp" line="1619"/>
->>>>>>> 7d6b3d98
         <source>Dictionaries...</source>
         <translation>Dizionari…</translation>
     </message>
     <message>
-<<<<<<< HEAD
-        <location filename="../src/MainWindow.cpp" line="1662"/>
-=======
         <location filename="../src/MainWindow.cpp" line="1621"/>
->>>>>>> 7d6b3d98
         <source>Application Language...</source>
         <translation>Lingua dell&apos;Applicazione...</translation>
     </message>
     <message>
-<<<<<<< HEAD
-        <location filename="../src/MainWindow.cpp" line="1666"/>
-=======
         <location filename="../src/MainWindow.cpp" line="1625"/>
->>>>>>> 7d6b3d98
         <source>Remember File History</source>
         <translation>Conserva la Cronologia dei File</translation>
     </message>
     <message>
-<<<<<<< HEAD
-        <location filename="../src/MainWindow.cpp" line="1672"/>
-=======
         <location filename="../src/MainWindow.cpp" line="1631"/>
->>>>>>> 7d6b3d98
         <source>Auto Save</source>
         <translation>Salvataggio Automatico</translation>
     </message>
     <message>
-<<<<<<< HEAD
-        <location filename="../src/MainWindow.cpp" line="1678"/>
-=======
         <location filename="../src/MainWindow.cpp" line="1637"/>
->>>>>>> 7d6b3d98
         <source>Backup File on Save</source>
         <translation>Esegui un Backup del File Quando Salvo</translation>
     </message>
     <message>
-<<<<<<< HEAD
-        <location filename="../src/MainWindow.cpp" line="1687"/>
-=======
         <location filename="../src/MainWindow.cpp" line="1646"/>
->>>>>>> 7d6b3d98
         <source>Insert Spaces for Tabs</source>
         <translation>Inserisci Spazi al Posto delle Tabulazioni</translation>
     </message>
     <message>
-<<<<<<< HEAD
-        <location filename="../src/MainWindow.cpp" line="1694"/>
-=======
         <location filename="../src/MainWindow.cpp" line="1653"/>
->>>>>>> 7d6b3d98
         <source>Tabulation Width...</source>
         <translation>Larghezza Tabulazione</translation>
     </message>
     <message>
-<<<<<<< HEAD
-        <location filename="../src/MainWindow.cpp" line="1699"/>
-=======
         <location filename="../src/MainWindow.cpp" line="1658"/>
->>>>>>> 7d6b3d98
         <source>Alternate Row Colors in HUD Windows</source>
         <translation>Alterna i Colori delle Righe Negli HUD</translation>
     </message>
     <message>
-<<<<<<< HEAD
-        <location filename="../src/MainWindow.cpp" line="1709"/>
-=======
         <location filename="../src/MainWindow.cpp" line="1668"/>
->>>>>>> 7d6b3d98
         <source>HUD Window Button Layout</source>
         <translation>Layout Pulsante nello HUD</translation>
     </message>
     <message>
-<<<<<<< HEAD
-        <location filename="../src/MainWindow.cpp" line="1713"/>
-=======
         <location filename="../src/MainWindow.cpp" line="1672"/>
->>>>>>> 7d6b3d98
         <source>Left</source>
         <translation>Sinistra</translation>
     </message>
     <message>
-<<<<<<< HEAD
-        <location filename="../src/MainWindow.cpp" line="1719"/>
-=======
         <location filename="../src/MainWindow.cpp" line="1678"/>
->>>>>>> 7d6b3d98
         <source>Right</source>
         <translation>Destra</translation>
     </message>
     <message>
-<<<<<<< HEAD
-        <location filename="../src/MainWindow.cpp" line="1730"/>
-=======
         <location filename="../src/MainWindow.cpp" line="1689"/>
->>>>>>> 7d6b3d98
         <source>Enable Desktop Compositing Effects</source>
         <translation>Abilita Effetti Compositi del Desktop</translation>
     </message>
     <message>
-<<<<<<< HEAD
-        <location filename="../src/MainWindow.cpp" line="1740"/>
-=======
         <location filename="../src/MainWindow.cpp" line="1699"/>
->>>>>>> 7d6b3d98
         <source>HUD Window Opacity...</source>
         <translation>Opacità delle Finestre HUD…</translation>
     </message>
     <message>
-<<<<<<< HEAD
-        <location filename="../src/MainWindow.cpp" line="1742"/>
-=======
         <location filename="../src/MainWindow.cpp" line="1701"/>
->>>>>>> 7d6b3d98
         <source>&amp;Help</source>
         <translatorcomment>YES: a &quot;?&quot;symbol!!! In Italian Menus we usually employ Question Mark instead of &quot;Help&quot;...</translatorcomment>
         <translation>&amp;?</translation>
     </message>
     <message>
-<<<<<<< HEAD
-        <location filename="../src/MainWindow.cpp" line="1743"/>
-=======
         <location filename="../src/MainWindow.cpp" line="1702"/>
->>>>>>> 7d6b3d98
         <source>&amp;About</source>
         <translation>&amp;Informazioni su ghostwriter</translation>
     </message>
     <message>
-<<<<<<< HEAD
-        <location filename="../src/MainWindow.cpp" line="1744"/>
-=======
         <location filename="../src/MainWindow.cpp" line="1703"/>
->>>>>>> 7d6b3d98
         <source>About &amp;Qt</source>
         <translation>Informazioni su &amp;Qt</translation>
     </message>
     <message>
-<<<<<<< HEAD
-        <location filename="../src/MainWindow.cpp" line="1745"/>
-=======
         <location filename="../src/MainWindow.cpp" line="1704"/>
->>>>>>> 7d6b3d98
         <source>Quick &amp;Reference Guide</source>
         <translation>&amp;Guida in Linea</translation>
     </message>
     <message>
-<<<<<<< HEAD
-        <location filename="../src/MainWindow.cpp" line="1790"/>
-=======
         <location filename="../src/MainWindow.cpp" line="1749"/>
->>>>>>> 7d6b3d98
         <source>Hemingway</source>
         <translation>Hemingway</translation>
     </message>
     <message>
-<<<<<<< HEAD
-        <location filename="../src/MainWindow.cpp" line="1792"/>
-=======
         <location filename="../src/MainWindow.cpp" line="1751"/>
->>>>>>> 7d6b3d98
         <source>Toggle Hemingway mode</source>
         <translation>Attiva/Disattiva  modalità Hemingway</translation>
     </message>
     <message>
-<<<<<<< HEAD
-        <location filename="../src/MainWindow.cpp" line="1797"/>
-=======
         <location filename="../src/MainWindow.cpp" line="1756"/>
->>>>>>> 7d6b3d98
         <source>Focus</source>
         <translatorcomment>Etichetta Pulsante nel bordo inferiore dell&apos;editor.</translatorcomment>
         <translation>Modalità Focus</translation>
     </message>
     <message>
-<<<<<<< HEAD
-        <location filename="../src/MainWindow.cpp" line="1799"/>
-=======
         <location filename="../src/MainWindow.cpp" line="1758"/>
->>>>>>> 7d6b3d98
         <source>Toggle distraction free mode</source>
         <translatorcomment>Descrizione a Pop-Up, quando ci si sofferma col mouse sul pulsante &quot;Focus&quot;</translatorcomment>
         <translation>Entra/Esci dalla modalità priva di distrazioni</translation>
     </message>
     <message>
-<<<<<<< HEAD
-        <location filename="../src/MainWindow.cpp" line="1807"/>
-=======
         <location filename="../src/MainWindow.cpp" line="1766"/>
->>>>>>> 7d6b3d98
         <source>Toggle full screen mode</source>
         <translatorcomment>Descrizione a Pop-Up, quando ci si sofferma col mouse sul pulsante per la modalità a schermo intero (doppie freccie diagonali)</translatorcomment>
         <translation>Entra/Esci dalla modalità a schermo intero</translation>
